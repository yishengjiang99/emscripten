--- conflicted
+++ resolved
@@ -216,8 +216,5 @@
 * Simon Sandström <simon@nikanor.nu>
 * Khaled Sami <k.sami.mohammed@gmail.com>
 * Omar El-Mohandes <omar.elmohandes90@gmail.com>
-<<<<<<< HEAD
 * Florian Rival <florian.rival@gmail.com>
-=======
 * Mark Achée <mark@achee.com>
->>>>>>> bd2b1034
