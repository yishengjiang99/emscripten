--- conflicted
+++ resolved
@@ -149,8 +149,5 @@
 * Jonas Platte <mail@jonasplatte.de>
 * Sebastien Ronsse <sronsse@gmail.com>
 * Glenn R. Wichman <gwichman@zynga.com>
-<<<<<<< HEAD
 * Hamish Willee <hamishwillee@gmail.com> (copyright owned by Mozilla Foundation)
-=======
 * Sylvain Chevalier <sylvain.chevalier@gmail.com>
->>>>>>> 192f5fa5
