--- conflicted
+++ resolved
@@ -301,8 +301,5 @@
 * Nazar Mokrynskyi <nazar@mokrynskyi.com>
 * Yury Delendik <ydelendik@mozilla.com> (copyright owned by Mozilla Foundation)
 * Kenneth Perry <thothonegan@gmail.com>
-<<<<<<< HEAD
-* Mitchell Foley <mitchfoley@google.com> (copyright owned by Google, Inc.)
-=======
 * Jim Mussared <jim.mussared@gmail.com>
->>>>>>> b67ecfbc
+* Mitchell Foley <mitchfoley@google.com> (copyright owned by Google, Inc.)